--- conflicted
+++ resolved
@@ -166,11 +166,9 @@
 
 
 
-<<<<<<< HEAD
+
     #initialization for optional things 
-=======
-
->>>>>>> 9dac2cf1
+
     hitchhiker_mode = False
     if hitchhiker_mode==True:
         Hitch = fhw.Hitchhiker(imagedir='Hitchhiker_img')
@@ -207,58 +205,7 @@
         #convert to usable DM units
         microns = -3 * phase_DM * FnF.wavelength / (2 * np.pi) * 1e6
 
-<<<<<<< HEAD
         AO_cog, _ = AOsystem.set_dm_data(microns)
-=======
-        # print(np.shape(img))
-        # print(np.shape(data))
-
-
-        save_img = False
-        if save_img==True:
-            header = fits.Header() 
-            header['Iter'] = i
-            #header['Cam'] = camera
-            header['Aperture'] = chosen_aperture
-            header['Wavelength'] = wavelength
-            header['flip_x'] = flip_x
-            header['flip_y'] = flip_y
-            header['DM_angle'] = rotation_angle_dm
-            header['Gain'] = gain
-            header['xcen'] = xcen
-            header['ycen'] = ycen
-
-            out_dir = 'OSIRIS_test_img'
-
-            hdu_raw = fits.PrimaryHDU(data = img, header = header)
-            hdu_raw.writeto(f'{out_dir}/{chosen_aperture}_rawimg_{i:02d}.fits', overwrite = True)
-
-            # hdu_proc = fits.PrimaryHDU(data = data, header = header)
-            # hdu_proc.writeto(f'{out_dir}/{chosen_aperture}_procimg_{i:02d}.fits',overwrite = True)
-
-
-
-
-
-        #volts = 3*phase_DM * FnF.wavelength * 1e9 / 600
-        #microns = phase_DM * FnF.wavelength *1e-6 * 1e9/600
-        # This need to be fixed so that it is consistent between simulation and actual instruments, 
-        # the alias function should be made so that it can handle all instruments taking different parameters 
-        #or maybe just write seperate script for different instrument? 
-        #dm_microns = AOsystem.make_dm_command(microns)
-        #ipdb.set_trace()
-
-        # if i = 0:
-        #     AOsystem.set_dm_data(-1*microns)#???
-        #     microns_pre = microns
-        # else:
-        #     AOsystem.set_dm_data(microns_pre-1*microns)
-        #     microns_pre = microns
-        AOsystem.set_dm_data(microns)
->>>>>>> 9dac2cf1
-
-
-
 
         # Saving metrics of strehl, airy ring variation
         VAR_measurements[i] = sf.calculate_VAR(data, OpticalModel.ref_psf.shaped,
