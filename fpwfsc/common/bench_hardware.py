import sys
import warnings
import hcipy
import numpy as np

try:
<<<<<<< HEAD
    sys.path.insert(0,'/home/mcisse/SpeckleNulling/data_pyao/')
    from guis.fast_and_furious.hardware import NIRC2, OSIRIS, KeckAO
=======
    sys.path.insert(0, '/usr/local/home/localdev/mcisse/data_pyao/')
    from guis.fast_and_furious.hardware import NIRC2, KeckAO
>>>>>>> 8c4b02b4
    import aosys.xinetics_deformable_mirror as xd
    from aosys.shwfs.shwfs import SHWFS
    from aosys.shwfs_field_steering_mirror.shwfs_field_steering_mirror import SHWFSFieldSteeringMirror
except ImportError:
    warnings.warn("Failed to import hardware modules")
    
class OSIRISAlias:
    """OSIRIS Alias to make image aquisition compatible with FPWFSC API
    """
    def __init__(self):
        self.OSIRIS = OSIRIS()
        self._take_image = self.OSIRIS.take_image

<<<<<<< HEAD
    def take_image(self):
        img_hdu = self._take_image()
        return img_hdu.data
    
=======


>>>>>>> 8c4b02b4
class NIRC2Alias:
    """NIRC2 Alias to make image aquisition compatible with FPWFSC API
    """
    def __init__(self):
        self.NIRC2 = NIRC2()
        self._take_image = self.NIRC2.take_image

    def take_image(self):
        img_hdu = self._take_image()
        return img_hdu.data

class AOSystemAlias:
    def __init__(self):
        """Open-loop AO System Interface
        """
        self.AO = xd.xinetics_deformable_mirror.XineticsDeformableMirror(prefix='k2')
        self.ttm = SHWFSFieldSteeringMirror(prefix='k2')
        self._closed = False

    def set_dm_data(self, shape, modify_existing=False):
        return self.AO.set_voltages(shape)

    def get_dm_data(self):
        return self.AO.get_voltages()

class ClosedAOSystemAlias:
    #Add rotation and flip to AO object, defne these parameters
    def __init__(self,rotation_angle_dm = 0, flip_x = False, flip_y = False):
        """Closed-loop AO System Interface
        """

        self.AO = KeckAO()
        self.dm = self.AO.xinetics
        self.ttm = SHWFS
        self.current_cog_file = self.AO.get_cog_filename()
        self.cur_cog = self.AO.open_cog(self.current_cog_file, shape_requested='vector')

        self.diameter_pupil_act = 21
        self.center_pupil_act = [10,10]
        self.Nact = 21
<<<<<<< HEAD
        self.rotation_angle_dm = rotation_angle_dm
        self.flip_x = flip_x
        self.flip_y = flip_y
  

    def set_dm_data(self, shape):
        """Updates DM centroid offsets
=======
        self.rotation_angle_dm = 0 # settings['MODELLING']['rotation angle dm (deg)']
        self._closed = True
        self.grid = hcipy.make_uniform_grid([self.Nact, self.Nact], 1, 0)
>>>>>>> 8c4b02b4

    def set_dm_data(self, shape, modify_existing=False):
        """
        Parameters
        ----------
        new_centroids : array
            array of centroid offsets to apply to the DM. 
        """
<<<<<<< HEAD
        #add rotation and flips to DM command
        dm_volts = self.AO.make_dm_command(shape,
                                          self.diameter_pupil_act,
                                          self.center_pupil_act,
                                          self.Nact,
                                          self.rotation_angle_dm,
                                          self.flip_x,
                                          self.flip_y)

        binary_map = self.dm.get_binary_actuators_map()
        mask = np.array(binary_map, dtype='bool')
        dm_vec = dm_volts[mask]
        infmat = self.AO.open_influence_matrix()

        # these are the updated centroid origins
        centroids = np.dot(infmat, dm_vec)
        self.current_cog_file = self.AO.get_cog_filename()
        self.cur_cog = self.AO.open_cog(self.current_cog_file, shape_requested='vector')

        new_centroids = self.cur_cog + centroids

        # now we need to write the cog file and load the cog file
        fn = self.AO.save_cog('SAN_Centroids', new_centroids)
=======
        fn = self.AO.save_cog('SAN_Centroids', shape)
>>>>>>> 8c4b02b4
        self.AO.load_cog(fn)
        A = self.AO.open_cog(fn)
        return A

    def get_dm_data(self):
        """
        Returns the current centroid offsets

        Returns
        -------
        ndarray
            current "cog", centroid offsets
        """

        current_cog_file = self.AO.get_cog_filename()                                                                                             
        current_shape = self.AO.open_cog(current_cog_file, shape_requested='vector')

        return current_shape

    def convert_voltage_to_cog(self, shape):
        # condition shape to be a hcipy Field
        shape = hcipy.Field(shape.ravel(), self.grid)

        # NOTE: self.rotation_angle_dm is derived with SAN
        # it is set to zero here to do that derivation
        # In FNF, the reference is the perfect PSF - so some
        # amount of derotation is necessarry
        dm_volts = self.AO.make_dm_command(shape,
                                          self.diameter_pupil_act,
                                          self.center_pupil_act,
                                          self.Nact,
                                          self.rotation_angle_dm)

        binary_map = self.dm.get_binary_actuators_map()
        mask = np.array(binary_map, dtype='bool')
        dm_vec = dm_volts[mask]
        infmat = self.AO.open_influence_matrix()

        # these are the updated centroid origins
        centroids = np.dot(infmat, dm_vec)

        return centroids

#class NIRC2:
#    """
#    wrapper for nirc2 commands that already exist
#    """
#
#    def __init__(self):
#
#        self.nirc2 = Nirc2LibraryCommands()
#
#        self.filter_name = self.nirc2.get_filters_names()
#        self.wavelength = self.nirc2.get_effective_wavelength()
#        self.pupil_mask_name = self.choose_mask(self.nirc2.get_pupil_mask_name())
#        self.pixel_scale = self.nirc2.get_pixel_scale()
#        self.camera_mode = self.nirc2.get_camera_mode()
#        self.xsize = self.nirc2.get_roi_width()
#        self.ysize = self.nirc2.get_roi_height()
#
#        pass
#
#    def get_parameters(self, test_time):
#        """
#        Reads in the current NIRC2 values and sets them to appropriate variables
#        """
#
#        self.filter_name = self.nirc2.get_filters_names()
#        self.wavelength = self.nirc2.get_effective_wavelength()
#        self.pupil_mask_name = self.choose_mask(self.nirc2.get_pupil_mask_name(), test_time)
#        self.pixel_scale = self.nirc2.get_pixel_scale()
#        self.camera_mode = self.nirc2.get_camera_mode()
#        self.xsize = self.nirc2.get_roi_width()
#        self.ysize = self.nirc2.get_roi_height()
#
#    def choose_mask(self, pmsmask, test_time="Daytime"):
#        """
#        Reads in the given NIRC2 mask name and converts it to a format readable by F&F code
#        """
#        mask_name = 'placeholder'
#
#        if test_time == "Daytime":
#            if pmsmask == 'open':
#                mask_name = 'open'
#            elif pmsmask == 'largehex':
#                mask_name = 'NIRC2_large_hexagonal_mask'
#            elif pmsmask == 'incircle  ':
#                mask_name = 'NIRC2_incircle_mask'
#            elif pmsmask == 'fixedhex':
#                mask_name = 'NIRC2_Lyot_Stop'
#            else:
#                print('mask name not in known keys')
#
#        elif test_time == "Nighttime":
#            if pmsmask == 'open  ':
#                mask_name = 'keck'
#            elif pmsmask == 'largehex  ':
#                mask_name = 'keck+NIRC2_large_hexagonal_mask'
#            elif pmsmask == 'incircle  ':
#                mask_name = 'keck+NIRC2_incircle_mask'
#            elif pmsmask == 'fixedhex  ':
#                mask_name = 'keck+NIRC2_Lyot_Stop'
#            else:
#                print('mask name not in known keys')
#
#        else:
#            print('mask name not in known keys')
#
#        return mask_name
#
#    def take_image(self):
#        """
#        Initiate a NIRC2 image with the currently set parameters
#        """
#
#        image = self.nirc2.take_image()
#
#        return image


class KeckAO:

   def __init__(self):
       """
       Basic description of the function.
       """

       self.shwfs = SHWFS(prefix="k2")
       self.xinetics = XineticsDeformableMirrorCommands(prefix="k2")

       self.default_cog = self.shwfs.get_default_centroid_origins_filename()
       self.current_cog = self.shwfs.get_centroid_origins()

       self.save_cog_name = ""
       self.load_cog_name = ""

       self.dm_command = np.zeros(1)

   def revert_cog(self):
       """
       Revert the current cog file to the start of the night
       """
       # get the default centroid origins to reload
       self.default_cog = self.shwfs.get_default_centroid_origins_filename()
       self.shwfs.load_centroid_origins(self.default_cog)

   def get_cog_filename(self):
       """
       Get the current centroid origin filename
       """
       self.cog_name = self.shwfs.get_current_centroid_origins_filename()
       return self.cog_name

   def open_cog(self, cog_name, shape_requested = "vector"):
       """
       Open and read the give cog file, return an array
       """
       self.cog_data = self.shwfs.open_centroid_origins_file(cog_name, shape_requested=shape_requested)
       return self.cog_data

   def load_cog(self, load_cog_name=""):
       """
       Load a cog file given an input filename
       """
       if load_cog_name == "" :
           load_cog_name = self.shwfs.get_current_centroid_origins_filename()


       self.load_cog_name = load_cog_name
       self.shwfs.load_centroid_origins(self.load_cog_name)

       return self.load_cog_name


   def save_cog(self, save_cog_name="", cog=""):
       """
       Save the current cog file with a generated filename
       """
       if cog == "":
           self.current_cog = self.shwfs.get_centroid_origins()
       else:
           self.current_cog = cog

       save_filename = save_cog_name

       # if no filename is given, a filename with timestamp will be generated
       if save_filename == "":
           save_filename = self.shwfs.save_centroid_origins_file(self.current_cog)
       else:
           self.shwfs.save_centroid_origins_file(self.current_cog, filename=save_filename, add_timestamp=False)

       return save_filename

   def open_influence_matrix(self):
       self.shwfs.open_influence_matrix('24.imx')
   def get_dm_actuator_map(self):
       """
       Pulls the binary DM actuator map and returns as an array
       """
       dm_actuator_map = self.xinetics.get_binary_actuators_map()

   def make_dm_command(self, phase, diameter, center, actuator_num, rotation_angle_dm = 0, flip_x = False, flip_y = False):
       """Converts the phase estimate to a DM command.

   This function converts the phase estimate to a DM command. This means
   that the phase estimate is rotated to match the DM orientation. Then
   it will be resampled to an array with the appropriate size (actuator_num x actuator_num)
   and put on the active pupil on the DM. It will also take into account
   the reflective nature of the DM and divide the command by 2.

   Parameters
   ----------
   phase : Field
       The phase estimate in volts.
   diameter : integer
       Diameter of active pupil on the DM in actuators.
   center : [integer, integer]
       Position of the center of the active pupil on the dm in actuators [x_pos, y_pos].
   actuator_num : integer
       The number of actuators along one axis of the DM.
   rotation_angle_dm : float
       Rotation angle of the DM in degrees.

   Returns
   ----------
   dm_command : square numpy array
       The DM command derived from the phase estimate.
   '''
   if rotation_angle_dm != 0:

       grid = phase.grid

       shape_phase = phase.shaped.shape

       # rotating the resampled phase
       phase = hcipy.Field(sf.cen_rot(phase.shaped, rotation_angle_dm, np.array(phase.shaped.shape) / 2).ravel(),
       #phase.grid)
   """
   # first we resample the measured phase to the size of the pupil on the actuators
       phase_resampled = sf.fourier_resample(phase, [diameter, diameter])

       if rotation_angle_dm != 0:
           grid = phase_resampled.grid

           # rotating the resampled phase
           phase_resampled = hcipy.Field(sf.cen_rot(phase_resampled.shaped, rotation_angle_dm,
                                                    np.array([center[1], center[0]])).ravel(), grid)
           
     #XXX add flips, need to figure out if this is fliping the correct axis or not. 
       if flip_x == True:
           grid = phase_resampled.grid
           phase_resampled = hcipy.Field(np.flip(phase_resampled.shaped, axis = 0).ravel(), grid)
       if flip_y == True:
           grid = phase_resampled.grid
           phase_resampled = hcipy.Field(np.flip(phase_resampled.shaped, axis = 1).ravel(), grid)

       # array with the final DM command
       self.dm_command = np.zeros(actuator_num)

       # the actuators on which we put the pupil
       x_start = int(center[0] - diameter / 2)
       x_end = int(x_start + diameter)

       y_start = int(center[1] - diameter / 2)
       y_end = int(y_start + diameter)

       # filling the array with the actual command
       self.dm_command[y_start:y_end, x_start:x_end] = phase_resampled.shaped

       # testing if flipping the axis of the DM improves the result.
       # all three options (y-, x-axis, both) were tried and did not improve the loop
       # dm_command = dm_command[:,::-1]

       # dividing by two because we have a reflection and OPD
       self.dm_command /= 2

       return self.dm_command



class Vampires:
    """
    wrapper for vampires commands that already exist
    """

    def __init__(self):

        self.vcam = shm("vcam1") ##


        # self.filter_name = self.nirc2.get_filters_names()
        # self.wavelength = self.nirc2.get_effective_wavelength()
        # self.pupil_mask_name = self.choose_mask(self.nirc2.get_pupil_mask_name())
        # self.pixel_scale = self.nirc2.get_pixel_scale()
        # self.camera_mode = self.nirc2.get_camera_mode()
        # self.xsize = self.nirc2.get_roi_width()
        # self.ysize = self.nirc2.get_roi_height()

        # Get keywords from the VAMPIRES shm
        shmkwds = self.vcam.get_keywords()
        # Get current filter + dictionnary
        self.filter_name = shmkwds["FILTER01"].strip()
        self.filter_v,self.dict_v = filters.get_filter_info_dict(self.filter_name)
        # Set current wavelength
        self.wavelength = self.dict_v['WAVEAVE']*1e-9
        self.pupil_mask_name = 'subaru'
        self.pixel_scale = 5.9 # need to confirm with Miles
        self.camera_mode = 'standard'
        self.xsize = 536 # check with miles if we can do subwindow
        self.ysize = 536

        pass

    def get_parameters(self, test_time):
        """
        Reads in the current NIRC2 values and sets them to appropriate variables
        """

        # self.filter_name = self.nirc2.get_filters_names()
        # self.wavelength = self.nirc2.get_effective_wavelength()
        # self.pupil_mask_name = self.choose_mask(self.nirc2.get_pupil_mask_name(), test_time)
        # self.pixel_scale = self.nirc2.get_pixel_scale()
        # self.camera_mode = self.nirc2.get_camera_mode()
        # self.xsize = self.nirc2.get_roi_width()
        # self.ysize = self.nirc2.get_roi_height()
                # Get keywords from the VAMPIRES shm
        shmkwds = self.vcam.get_keywords()
        # Get current filter + dictionnary
        self.filter_name = shmkwds["FILTER01"].strip()
        self.filter_v,self.dict_v = filters.get_filter_info_dict(self.filter_name)
        # Set current wavelength
        self.wavelength = self.dict_v['WAVEAVE']*1e-9
        self.pupil_mask_name = 'subaru'
        self.pixel_scale = 5.9 # need to confirm with Miles
        self.camera_mode = 'standard'
        self.xsize = 536 # check with miles if we can do subwindow
        self.ysize = 536

    def choose_mask(self, pmsmask, test_time="Daytime"):
        """
        Reads in the given NIRC2 mask name and converts it to a format readable by F&F code
        """
        mask_name = 'placeholder'

        if test_time == "Daytime":
            if pmsmask == 'open':
                mask_name = 'open'
            elif pmsmask == 'largehex':
                mask_name = 'NIRC2_large_hexagonal_mask'
            elif pmsmask == 'incircle  ':
                mask_name = 'NIRC2_incircle_mask'
            elif pmsmask == 'fixedhex':
                mask_name = 'NIRC2_Lyot_Stop'
            else:
                print('mask name not in known keys')

        elif test_time == "Nighttime":
            if pmsmask == 'open  ':
                mask_name = 'keck'
            elif pmsmask == 'largehex  ':
                mask_name = 'keck+NIRC2_large_hexagonal_mask'
            elif pmsmask == 'incircle  ':
                mask_name = 'keck+NIRC2_incircle_mask'
            elif pmsmask == 'fixedhex  ':
                mask_name = 'keck+NIRC2_Lyot_Stop'
            else:
                print('mask name not in known keys')

        else:
            print('mask name not in known keys')

        return mask_name

    def take_image(self, average = 1):
        """
        Initiate a NIRC2 image with the currently set parameters
        """
        if average == 1 :
            image = self.vcam.get_data(True, True, timeout = 1.).astype(float)
        else:
            im = []
            for i in range(50):
                im.append(self.vcam.get_data(True, True, timeout = 1.).astype(float))
            im = np.array(im)
            image = np.mean(im, axis=0)




        return image



class Palila:
    """
    wrapper for vampires commands that already exist
    """

    def __init__(self):

        self.palilacam = shm("palila") ##aver

        # Fix later
        # self.badpixmap_shm = shm("palila_badpixmap") ##
        # self.badpixmap = self.badpixmap_shm.get_data(True, True, timeout = 1.).astype(float)
        # self.palila_dark_shm = shm("palila_dark") ##
        # self.palila_dark = self.palila_dark_shm.get_data(True, True, timeout = 1.).astype(float)

        self.palila_dark = pf.open('/home/scexao/Documents/FnF/palila_dark.fits')[0].data


        # self.filter_name = self.nirc2.get_filters_names()
        # self.wavelength = self.nirc2.get_effective_wavelength()
        # self.pupil_mask_name = self.choose_mask(self.nirc2.get_pupil_mask_name())
        # self.pixel_scale = self.nirc2.get_pixel_scale()
        # self.camera_mode = self.nirc2.get_camera_mode()
        # self.xsize = self.nirc2.get_roi_width()
        # self.ysize = self.nirc2.get_roi_height()

        # Get keywords from the VAMPIRES shm
        shmkwds = self.palilacam.get_keywords()
        # Get current filter + dictionnary
        self.filter_name = shmkwds["FILTER01"].strip()
        self.palila_filters = {
            # 'OPEN':
            'y-band':1020.0,
            'H-band':1580.0,
            'J-band':1250.0,
            '1550nm, 25nm BW':1550.0,
            '1550nm, 50nm BW':1550.0
        }
        # self.filter_v,self.dict_v = filters.get_filter_info_dict(self.filter_name)
        # Set current wavelength
        self.wavelength = self.palila_filters[self.filter_name]*1e-9
        self.pupil_mask_name = 'subaru'
        self.pixel_scale = 15.3 # need to confirm with Miles
        self.camera_mode = 'standard'
        self.xsize = 320 # check with miles if we can do subwindow
        self.ysize = 256

        pass



    def get_parameters(self, test_time):
        """
        Reads in the current NIRC2 values and sets them to appropriate variables
        """

        # Get keywords from the VAMPIRES shm
        shmkwds = self.palilacam.get_keywords()
        # Get current filter + dictionnary
        self.filter_name = shmkwds["FILTER01"].strip()
        self.palila_filters = {
            # 'OPEN':
            'y-band':1020.0,
            'H-band':1580.0,
            'J-band':1250.0,
            '1550nm, 25nm BW':1550.0,
            '1550nm, 50nm BW':1550.0
        }
        # self.filter_v,self.dict_v = filters.get_filter_info_dict(self.filter_name)
        # Set current wavelength
        self.wavelength = self.palila_filters[self.filter_name]*1e-9
        self.pupil_mask_name = 'subaru'
        self.pixel_scale = 15.3 # need to confirm with Miles
        self.camera_mode = 'standard'
        self.xsize = 320 # check with miles if we can do subwindow
        self.ysize = 256


    def take_image(self, average = 50):
        """
        Initiate a NIRC2 image with the currently set parameters
        """
        if average == 1 :
            image = self.palilacam.get_data(True, True, timeout = 1.).astype(float)
            # image =- self.badpixmap
            image -= self.palila_dark
        else:
            im = []
            for i in range(50):
                im.append(self.palilacam.get_data(True, True, timeout = 1.).astype(float))
            im = np.array(im)
            image = np.mean(im, axis=0)
            # image =- self.badpixmap
            image -= self.palila_dark


        return image






class SCEXAO:

    def __init__(self):
        """
        Basic description of the function.
        """

        # self.shwfs = ShwfsCommands(prefix="k2")
        # self.xinetics = XineticsDeformableMirrorCommands(prefix="k2")

        # self.default_cog = self.shwfs.get_default_centroid_origins_filename()
        # self.current_cog = self.shwfs.get_centroid_origins()



        self.save_cog_name = ""
        self.load_cog_name = ""

        self.dm_command = np.zeros(1)

        self.dm=shm("dm00disp04")

        self.diameter = 44
        self.center = [24,23]
        self.actuator_num = [50,50]
        # self.rotation_angle_dm = 6.25
        self.rotation_angle_dm = 0.


    def make_dm_command(self, phase):
        """Converts the phase estimate to a DM command.

        This function converts the phase estimate to a DM command. This means
        that the phase estimate is rotated to match the DM orientation. Then
        it will be resampled to an array with the appropriate size (actuator_num x actuator_num)
        and put on the active pupil on the DM. It will also take into account
        the reflective nature of the DM and divide the command by 2.

        Parameters
        ----------
        phase : Field
            The phase estimate in volts.
        diameter : integer
            Diameter of active pupil on the DM in actuators.
        center : [integer, integer]
            Position of the center of the active pupil on the dm in actuators [x_pos, y_pos].
        actuator_num : integer
            The number of actuators along one axis of the DM.
        rotation_angle_dm : float
            Rotation angle of the DM in degrees.

        Returns
        ----------
        dm_command : square numpy array
            The DM command derived from the phase estimate.
        '''
        if rotation_angle_dm != 0:

            grid = phase.grid

            shape_phase = phase.shaped.shape

            # rotating the resampled phase
            phase = hcipy.Field(sf.cen_rot(phase.shaped, rotation_angle_dm, np.array(phase.shaped.shape) / 2).ravel(),
            #phase.grid)
        """
        # first we resample the measured phase to the size of the pupil on the actuators
        phase_resampled = sf.fourier_resample_v2(phase, [self.diameter, self.diameter], output_diam=7.9)

        #if rotation_angle_dm > 1e-4:
        if 1 == 1:
            grid = phase_resampled.grid

            # rotating the resampled phase
            phase_resampled = hcipy.Field(sf.cen_rot(phase_resampled.shaped, self.rotation_angle_dm,
                                                     np.array([self.center[1], self.center[0]])).ravel(), grid)
        else:
            pass
            #phase_resampled = phase_resampled.shaped
        # array with the final DM command
        self.dm_command = np.zeros(self.actuator_num)

        # the actuators on which we put the pupil
        x_start = int(self.center[0] - self.diameter / 2)
        x_end = int(x_start + self.diameter)

        y_start = int(self.center[1] - self.diameter / 2)
        y_end = int(y_start + self.diameter)

        # filling the array with the actual command
        self.dm_command[y_start:y_end, x_start:x_end] = phase_resampled.shaped

        # dividing by two because we have a reflection and OPD
        self.dm_command /= 2

        return self.dm_command

    def set_dm_data(self, dmvolts):

        self.dm.set_data(dmvolts.astype(np.float32))
        time.sleep(0.01)

        # -----------------------------------------------------------------------------
        # Close shared memory
        # -----------------------------------------------------------------------------

        # self.dm.close()

        pass

    def close_dm_stream(self):

        self.dm.close()<|MERGE_RESOLUTION|>--- conflicted
+++ resolved
@@ -4,13 +4,10 @@
 import numpy as np
 
 try:
-<<<<<<< HEAD
-    sys.path.insert(0,'/home/mcisse/SpeckleNulling/data_pyao/')
+
+    sys.path.insert(0, '/usr/local/home/localdev/mcisse/data_pyao/')
     from guis.fast_and_furious.hardware import NIRC2, OSIRIS, KeckAO
-=======
-    sys.path.insert(0, '/usr/local/home/localdev/mcisse/data_pyao/')
-    from guis.fast_and_furious.hardware import NIRC2, KeckAO
->>>>>>> 8c4b02b4
+
     import aosys.xinetics_deformable_mirror as xd
     from aosys.shwfs.shwfs import SHWFS
     from aosys.shwfs_field_steering_mirror.shwfs_field_steering_mirror import SHWFSFieldSteeringMirror
@@ -24,15 +21,11 @@
         self.OSIRIS = OSIRIS()
         self._take_image = self.OSIRIS.take_image
 
-<<<<<<< HEAD
+
     def take_image(self):
         img_hdu = self._take_image()
         return img_hdu.data
-    
-=======
-
-
->>>>>>> 8c4b02b4
+
 class NIRC2Alias:
     """NIRC2 Alias to make image aquisition compatible with FPWFSC API
     """
@@ -73,19 +66,14 @@
         self.diameter_pupil_act = 21
         self.center_pupil_act = [10,10]
         self.Nact = 21
-<<<<<<< HEAD
+
         self.rotation_angle_dm = rotation_angle_dm
         self.flip_x = flip_x
         self.flip_y = flip_y
-  
-
-    def set_dm_data(self, shape):
-        """Updates DM centroid offsets
-=======
-        self.rotation_angle_dm = 0 # settings['MODELLING']['rotation angle dm (deg)']
+      
         self._closed = True
         self.grid = hcipy.make_uniform_grid([self.Nact, self.Nact], 1, 0)
->>>>>>> 8c4b02b4
+
 
     def set_dm_data(self, shape, modify_existing=False):
         """
@@ -94,7 +82,7 @@
         new_centroids : array
             array of centroid offsets to apply to the DM. 
         """
-<<<<<<< HEAD
+
         #add rotation and flips to DM command
         dm_volts = self.AO.make_dm_command(shape,
                                           self.diameter_pupil_act,
@@ -118,9 +106,6 @@
 
         # now we need to write the cog file and load the cog file
         fn = self.AO.save_cog('SAN_Centroids', new_centroids)
-=======
-        fn = self.AO.save_cog('SAN_Centroids', shape)
->>>>>>> 8c4b02b4
         self.AO.load_cog(fn)
         A = self.AO.open_cog(fn)
         return A
