
############################### Import Library ################################

## Math Library
import numpy as np
## System library
import sys
## Operating system library
import os
## .fits file library
import astropy.io.fits as fits
import support_functions as sf

import bench_hardware as hw

if __name__ == "__main__":
    Camera = hw.NIRC2Alias()
<<<<<<< HEAD
    AOSystem = hw.AOSystemAlias()
#This would need to be update
=======
    AOSystem = hw.ClosedAOSystemAlias()
>>>>>>> 8c4b02b4
<|MERGE_RESOLUTION|>--- conflicted
+++ resolved
@@ -15,9 +15,4 @@
 
 if __name__ == "__main__":
     Camera = hw.NIRC2Alias()
-<<<<<<< HEAD
-    AOSystem = hw.AOSystemAlias()
-#This would need to be update
-=======
     AOSystem = hw.ClosedAOSystemAlias()
->>>>>>> 8c4b02b4
