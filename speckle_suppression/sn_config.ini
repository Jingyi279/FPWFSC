
[SN_SETTINGS]
    #x and y setpoints
    xcen = 330
    ycen = 426
    cropsize = 256
    IWA = 4.0
    OWA = 8.0
    THETA1 = -90.0
    THETA2 = 90.0
    FULL_DARKHOLE = True
    DM_AMPLITUDE_VOLTS = 1.0
    NUM_ITERATIONS = 5

[CAMERA_CALIBRATION]
    bgddir = ../bgds

[DM_REGISTRATION]
    calspot_kx = 7.0
    calspot_ky = 0.0
    # 5e-8 for simulatoor mode
<<<<<<< HEAD
    calspot_amp = 5e-08
    
    [[MEASURED_PARAMS]]
        centerx = 329.55899999999997
        centery = 425.397
        angle = 35.19787928917735
        lambdaoverd = 3.9706906046116246
    
=======
    calspot_amp = 0.1

    [[MEASURED_PARAMS]]
        centerx = 251.8025
        centery = 154.08950000000002
        angle = 89.89656115379634
        lambdaoverd = 3.9169349546265777

>>>>>>> a9882aef
    [[INTENSITY_CAL]]
        #stepsize in l/d units
        stepsize = 0.5
        min = 5.0
        max = 10.0
        ical_dm_amplitude = 5e-08
        #aperture_radius in pixels
        aperture_radius = 5.0

[SIMULATION]
    [[OPTICAL_PARAMS]]
        wavelength (m) = 2.2e-06
        N pix pupil = 128
        N pix focal = 256
        pixel scale (mas/pix) = 10.0
        #rotation, then flip applied at the last step of the
        #the optical model
<<<<<<< HEAD
        rotation angle im (deg) = 0.0
=======
        rotation angle im (deg) = 0# 35.0
>>>>>>> a9882aef
        flip_x = False
        flip_y = False

        [[[APERTURE]]]
            aperture = keck
            rotation angle aperture (deg) = 0 #6.25
        [[[CORONAGRAPH_MASK]]]
            IWA_mas = 150.0
        [[[LYOT_STOP]]]
            lyot stop = NIRC2_incircle_mask
            rotation angle lyot (deg) = 0.0

    [[CAMERA_PARAMS]]
        flux = 10000000.0
        exptime = 1.0
        read_noise = 0 #10.0
        dark_current_rate = 0.0
        flat_field = 0.0
        bad_pixel_mask = ../bgds/sim_badpix.fits
        include_photon_noise = True
        xsize = 1024
        ysize = 1024
        field_center_x = 330
        field_center_y = 426

    [[AO_PARAMS]]
        modebasis = None
        initial_rms_wfe = 0.7
        seed = None
        rotation_angle_dm = 35.0
        flip_x_dm = False
        flip_y_dm = False
        num_actuators_across = 21
        actuator_spacing = None<|MERGE_RESOLUTION|>--- conflicted
+++ resolved
@@ -19,7 +19,6 @@
     calspot_kx = 7.0
     calspot_ky = 0.0
     # 5e-8 for simulatoor mode
-<<<<<<< HEAD
     calspot_amp = 5e-08
     
     [[MEASURED_PARAMS]]
@@ -28,16 +27,6 @@
         angle = 35.19787928917735
         lambdaoverd = 3.9706906046116246
     
-=======
-    calspot_amp = 0.1
-
-    [[MEASURED_PARAMS]]
-        centerx = 251.8025
-        centery = 154.08950000000002
-        angle = 89.89656115379634
-        lambdaoverd = 3.9169349546265777
-
->>>>>>> a9882aef
     [[INTENSITY_CAL]]
         #stepsize in l/d units
         stepsize = 0.5
@@ -55,11 +44,7 @@
         pixel scale (mas/pix) = 10.0
         #rotation, then flip applied at the last step of the
         #the optical model
-<<<<<<< HEAD
         rotation angle im (deg) = 0.0
-=======
-        rotation angle im (deg) = 0# 35.0
->>>>>>> a9882aef
         flip_x = False
         flip_y = False
 
